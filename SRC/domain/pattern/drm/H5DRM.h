/* ****************************************************************** **
**    OpenSees - Open System for Earthquake Engineering Simulation    **
**          Pacific Earthquake Engineering Research Center            **
**                                                                    **
**                                                                    **
** (C) Copyright 1999, The Regents of the University of California    **
** All Rights Reserved.                                               **
**                                                                    **
** Commercial use of this program without express permission of the   **
** University of California, Berkeley, is strictly prohibited.  See   **
** file 'COPYRIGHT'  in main directory for information on usage and   **
** redistribution,  and for a DISCLAIMER OF ALL WARRANTIES.           **
**                                                                    **
** Developed by:                                                      **
**   Frank McKenna (fmckenna@ce.berkeley.edu)                         **
**   Gregory L. Fenves (fenves@ce.berkeley.edu)                       **
**   Filip C. Filippou (filippou@ce.berkeley.edu)                     **
**                                                                    **
** ****************************************************************** */


// ============================================================================
// 2019 By Jose Abell @ Universidad de los Andes, Chile
// www.joseabell.com | https://github.com/jaabell | jaabell@miuandes.cl
// ============================================================================
// 
// H5DRM provides a load pattern that implements reading H5DRM datasets
// (based on HDF5) containing ground motions useful in the context of
// soil-structure interaction modeling using the Domain Reduction method.
//
// Important assumptions and information:
//
//  + A brute force method for matching FEM domiain nodes to those of the 
//    DRM dataset is used. There is space for improvements here (A scale 
//    factor can be applied to the DRM dataset point coordinates to deal 
//    with non-matching units, DRM datasets should be consistently 
//    created using base SI units and the coordinate system convention).
//    Nodal matching is sufficiently fast for problems with less than
//    1M nodes, it only occurs once during analysis.
//  + Coordinate system for H5DRM datasets:   Z is up, X is east and Y is
//    north. Units should be SI base units always. The coordinate system
//    of the FEM model should match that of the DRM except, maybe, in
//    in the units of the point coordinates. 
//  + This H5DRM pattern currently only works for 3-DOF 8 node bricks in
//    the DRM layer the rest of the domain can be anything.  
//  + Althounh the H5DRM format can store ground motions based on displacements, 
//    velocities or accelerations. The present implementation can use 
//    displacement-onlyH5DRM datasets (will double-differentiate internally) or 
//    displacement and acceleration datasets (where the data is used directly.
//    use this if filterning of motions is handled independently for displacements 
//    and accelerations, although datasets are heavier). There is an untested
//    implementation that is based on velocities and will integrate and 
//    differentiate motions based on that to derive displacements and 
//    accelerations needed in classic DRM. 
//  + Linear interpolation is done on displacements and accelerations if
//    current analysis timestep does not "fall" in any of the motion time 
//    samples. This can be improved since a linear interpolation in 
//    accelerations is a cubic interpolation in displacements.  
//  + Based on the original papers by Jacobo Bielak [1] and [2]. 
//  + The previous remark means that velocities are not directly used. 
//    This might be important if damping in the DRM layer is thought to be 
//    needed. Please let me (jaabell) know if you think this is needed in
//    some case, I would be happy to discuss and implement this and also
//    know why it might be needed. (coupled poroelasticity?)
//  + It has been tested to work in parallel. 
//  + The H5DRM data format specification is documented in [3].
//  + Based on and and extends the work done for my PhD thesis [4].
// 
//  References: 
//   [1] Bielak, J., Loukakis, K., Hisada, Y., & Yoshimura, C. (2003). 
//       Domain Reduction Method for Three--Dimensional Earthquake 
//       Modeling in Localized Regions. Part {I}: Theory. Bulletin of the 
//       Seismological Society of America, 93(2), 817–824.
//   [2] Yoshimura, C., Bielak, J., & Hisada, Y. (2003). Domain Reduction 
//       Method for Three--Dimensional Earthquake Modeling in Localized 
//       Regions. Part {II}: Verif\/ication and Examples. Bulletin of the 
//       Seismological Society of America, 93(2), 825–840.
//   [3] Abell J.A., Crempien J.G.F and Recabarren M. (2019) ShakerMaker|H5DRM: 
//       a library for the simulation ofseismic wave-field data enabling 
//       high-fidelity earthquake safety modeling, and a format to store them. 
//       (To be submitted 2019 to SoftwareX)
//   [4] Abell, J. A. (2016). Earthquake-Soil-Structure Interaction Modeling 
//       of Nuclear Power Plants for Near-Field Events. 
//       PhD Thesis. University of California, Davis.
// 
// ============================================================================

#ifndef H5DRM_h
#define H5DRM_h

#include <LoadPattern.h>
#include <Matrix.h>
#include <Vector.h>
#include <ID.h>
#include <Domain.h>
#include <NodeIter.h>
#include <Node.h>
#include <ElementIter.h>
#include <Element.h>
#include <Channel.h>
#include <ErrorHandler.h>
#include <hdf5.h>
#include <map>
#include <vector>
#include <algorithm>  // For std::min and std::max functions
#include <string>

#define H5DRM_NUM_OF_PRECOMPUTED_TIMESTEPS 50
#define H5DRM_MAX_RETURN_OPEN_OBJS 100
#define H5DRM_MAX_FILENAME 200
#define H5DRM_MAX_STRINGSIZE 80
#define H5DRMerror std::cerr  << "H5DRM(" << myrank << ") - ERROR: "
#define H5DRMwarning std::cout  <<  "H5DRM(" << myrank << ") - Warning: "
#define H5DRMout std::cout  << "H5DRM(" << myrank << ") : "

class Vector;
class Matrix;

// class Plane
// {
// public:
//     Plane(const hid_t& id_h5drm_file, int plane_number, double crd_scale = 1);
//     ~Plane();

//     bool locate_point(const Vector& x, double& xi1, double& xi2, double& distance) const ;
    
//     bool get_ij_coordinates_to_point(double xi1, double xi2, int& i, int& j) const;

//     int getNumber() const;
    
//     int getStationNumber(int i, int j) const;

//     void print(FILE * fptr) const;
    
// private:
//     int number;
//     bool internal;
//     int *stations;
//     Vector v0;
//     Vector v1;
//     Vector v2;
//     Vector xi1;
//     Vector xi2;
// };



class H5DRM : public LoadPattern
{
public:
    H5DRM();
<<<<<<< HEAD
    H5DRM(int tag, std::string HDF5filename_, double cFactor_ = 1.0, 
          double crd_scale_ = 1, 
          double distance_tolerance_ = 1e-3, 
          bool do_coordinate_transformation = true,
            double T00 = 1.0, double T01 = 0.0, double T02 = 0.0,
            double T10 = 0.0, double T11 = 1.0, double T12 = 0.0,
            double T20 = 0.0, double T21 = 0.0, double T22 = 1.0,
            double x00 = 0.0, double x01 = 0.0, double x02 = 0.0);
=======
    H5DRM(int tag, std::string HDF5filename_, double cFactor_ = 1.0, double crd_scale_ = 1, double distance_tolerance_ = 1e-3, bool do_coordinate_transformation = true,
        double T00 = 1.0, double T01 = 0.0, double T02 = 0.0,
        double T10 = 0.0, double T11 = 1.0, double T12 = 0.0,
        double T20 = 0.0, double T21 = 0.0, double T22 = 1.0,
        double x00 = 0.0, double x01 = 0.0, double x02 = 0.0);
>>>>>>> 95efd778
    ~H5DRM();
    void clean_all_data(); // Called by destructor and if domain changes

    void setDomain(Domain *theDomain);
    void applyLoad(double time);
    void Print(ostream &s, int flag = 0);
    int sendSelf(int commitTag, Channel &theChannel);
    int recvSelf(int commitTag, Channel &theChannel,
                    FEM_ObjectBroker &theBroker);
    LoadPattern *getCopy(void);
    virtual std::string getName() const
    {
        return "H5DRM: " + HDF5filename;
    }

protected:

    bool  ComputeDRMLoads(double t);
    bool  ComputeDRMMotions(double next_integration_time);
    bool  drm_differentiate_displacements(double next_integration_time);
    bool  drm_integrate_velocity(double next_integration_time);
    bool  drm_direct_read(double next_integration_time);
    Vector *getNodalLoad(int node, double time);

    void intitialize();

    void node_matching_BruteForce(double d_tol, const ID& internal, const Matrix& xyz, const Vector& drmbox_x0, double& d_err, int & n_nodes_found);
    void node_matching_UsePlaneInfo(double d_tol, const ID& internal, const Matrix& xyz, const Vector& drmbox_x0, double& d_err, int & n_nodes_found);
    void node_matching_OctTree(double d_tol, const ID& internal, const Matrix& xyz, const Vector& drmbox_x0, double& d_err, int & n_nodes_found);

private:

    std::string HDF5filename;   // Name of the HDF5 dataset containing the DRM motions  
                
    ID Elements;                // integer list containing the DRM elements
    ID Nodes;                   // integer list containing the nodes belonging to the DRM elements
    ID IsBoundary;              // integer list containing a flag indicating whether that node is a boundary node

    Vector DRMForces;           // vector containing the DRM equivalent-loads
    Vector DRMDisplacements;    // vector containing the displacements at DRM boundary nodes
    Vector DRMDisplacements0;   // vector containing the initial displacements at DRM boundary nodes
    Vector DRMAccelerations;    // vector containing the accelerations at DRM boundary nodes
    
    double last_integration_time;
    double t1, t2, tstart, tend, dt;    // specifies the time increment used in load path vector
    double cFactor;                     // additional factor on the returned load factor
    double crd_scale;                   // Scaling for the point coordinates of the DRM dataset
    double distance_tolerance;          // Distance tolerance for node-matching algorithm
    int step, step1, step2;
    double drmbox_xmax, drmbox_xmin, drmbox_ymax, drmbox_ymin, drmbox_zmax, drmbox_zmin;

    int number_of_DRM_elements;
    int number_of_DRM_nodes;
    int number_of_DRM_nodes_b;
    int number_of_DRM_nodes_e;
    int number_of_timesteps;
    int thetimeSteps;

    int maxnodetag;

    bool is_initialized;

    int number_of_local_elements;

    std::map<int, int> nodetag2station_id;
    std::map<int, int> nodetag2local_pos;
    ID station_id2data_pos;

    //HDF5 handles
    hid_t id_drm_file;
    hid_t id_velocity;
    hid_t id_velocity_dataspace;
    hid_t id_displacement;
    hid_t id_displacement_dataspace;
    hid_t id_acceleration;
    hid_t id_acceleration_dataspace;
    hid_t id_one_node_memspace;
    hid_t id_xfer_plist;

    int myrank;         // MPI Process-id (rank) in the case of parallel processing

    // std::vector<Plane*> planes;

    bool do_coordinate_transformation;

    //Coordinate transformation... xyz_new = T xyz_old + x0
    Matrix T;
    Vector x0;
};

#endif<|MERGE_RESOLUTION|>--- conflicted
+++ resolved
@@ -149,22 +149,14 @@
 {
 public:
     H5DRM();
-<<<<<<< HEAD
     H5DRM(int tag, std::string HDF5filename_, double cFactor_ = 1.0, 
           double crd_scale_ = 1, 
           double distance_tolerance_ = 1e-3, 
           bool do_coordinate_transformation = true,
-            double T00 = 1.0, double T01 = 0.0, double T02 = 0.0,
-            double T10 = 0.0, double T11 = 1.0, double T12 = 0.0,
-            double T20 = 0.0, double T21 = 0.0, double T22 = 1.0,
-            double x00 = 0.0, double x01 = 0.0, double x02 = 0.0);
-=======
-    H5DRM(int tag, std::string HDF5filename_, double cFactor_ = 1.0, double crd_scale_ = 1, double distance_tolerance_ = 1e-3, bool do_coordinate_transformation = true,
         double T00 = 1.0, double T01 = 0.0, double T02 = 0.0,
         double T10 = 0.0, double T11 = 1.0, double T12 = 0.0,
         double T20 = 0.0, double T21 = 0.0, double T22 = 1.0,
         double x00 = 0.0, double x01 = 0.0, double x02 = 0.0);
->>>>>>> 95efd778
     ~H5DRM();
     void clean_all_data(); // Called by destructor and if domain changes
 
