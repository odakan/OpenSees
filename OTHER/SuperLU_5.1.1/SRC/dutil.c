--- conflicted
+++ resolved
@@ -459,10 +459,7 @@
 }
 
 
-<<<<<<< HEAD
-=======
-
->>>>>>> a7f4606b
+
 int
 print_double_vec(char *what, int n, double *vec)
 {
