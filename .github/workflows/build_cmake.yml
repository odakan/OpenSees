--- conflicted
+++ resolved
@@ -28,9 +28,14 @@
         cd build
         cmake ..
         cmake --build . --target OpenSeesTcl -j5
-<<<<<<< HEAD
+
+
   build-win32:
     name: Build on Windows
-=======
+    - name: Build
+      run: |
+        mkdir build
+        cd build
+        cmake ..
+        cmake --build . --target OpenSeesTcl -j5
 
->>>>>>> 47c2e931
